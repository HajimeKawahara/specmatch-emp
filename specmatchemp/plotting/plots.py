"""
@filename plots.py

Helper functions to plot various data from SpecMatch-Emp
"""

from __future__ import print_function

import numpy as np
import matplotlib
import matplotlib.pyplot as plt
import matplotlib.gridspec as gridspec
import matplotlib.transforms as transforms
import pandas as pd
import os
import lmfit


UNSHIFTED_PATH = '/Users/samuel/Dropbox/SpecMatch-Emp/spectra/iodfitsdb/{0}.fits'
def reverse_x():
    """Reverses the x-axis of the current figure"""
    plt.xlim(plt.xlim()[::-1])

def reverse_y():
    """Reverses the y-axis of the current figure"""
    plt.ylim(plt.ylim()[::-1])

def hide_x_ticks():
    """Hide x label ticks"""
    ax = plt.gca()
    ax.axes.get_xaxis().set_ticks([])

def hide_y_ticks():
    """Hide y label ticks"""
    ax = plt.gca()
    ax.axes.get_yaxis().set_ticks([])

def annotate_point(x, y, text, offset=5, offset_x=None, offset_y=None, text_kw={}):
    """Annotates the point at a given x, y position (in data coordinates),
    at a given pixel offset.

    Args:
        x: x-coordinate in data space
        y: y-coordinate in data space
        text (str): String to annotate
        offset: (optional) pixel offset to use
        offset_x, offset_y: (optional) pixel offset to use in x, y directions
        text_kw (dict): (optional) any additional keywords to pass to pyplot.text
    """
    ax = plt.gca()
    # transform to pixel coords
    disp_coords = ax.transData.transform((x, y))
    if offset_x is None or offset_y is None:
        offset_x = offset
        offset_y = offset
    disp_coords = (disp_coords[0]+offset_x, disp_coords[1]+offset_y)
    # invert transform to go back to data coords
    data_coords = ax.transData.inverted().transform(disp_coords)
    plt.text(data_coords[0], data_coords[1], text, **text_kw)

def annotate_spectrum(text, spec_offset=0, offset_x=10, offset_y=5, align='left', text_kw={}):
    """Annotates a spectrum.

    Args:
        text (str): String to annotate
        spec_offset: (optional) Vertical offset of spectrum
        offset_x: (optional) Pixel offset from left/right boundary
        offset_y: (optional) Vertical pixel offset from spectrum
        align: (optional) 'left' or 'right' alignment for text
        text_kw (dict): (optional) any additional keywords to pass to pyplot.text
    """
    ax = plt.gca()
    xlim = ax.get_xlim()
    if align == 'left':
        xpos = xlim[0]
        offset_x = abs(offset_x)
    elif align == 'right':
        xpos = xlim[1]
        offset_x = -abs(offset_x)
    else:
        return

    # transform to pixel coords
    disp_coords = ax.transData.transform((xpos, spec_offset+1))
    disp_coords = (disp_coords[0]+offset_x, disp_coords[1]+offset_y)
    # invert transform to go back to data coords
    data_coords = ax.transData.inverted().transform(disp_coords)
    ax_coords = ax.transAxes.inverted().transform(disp_coords)
    # fix y position in data coordinates (fixed offset from spectrum)
    # but allow x position to float
    trans = transforms.blended_transform_factory(ax.transAxes, ax.transData)

    bbox=dict(facecolor='white', edgecolor='none',alpha=0.8)
    plt.text(ax_coords[0], data_coords[1], text, bbox=bbox, transform=trans, horizontalalignment=align, **text_kw)
    

def set_tight_lims(data_x, data_y, center_x=None, center_y=None, mode='symmetric', buf=0.3):
    """Sets plot limits around a target subset of data, centered at
    a given point.
    
    Args:
        data_x (np.ndarray): x-coordinates of data
        data_y (np.ndarray): y-coordinates of data
        center_x (optional [float]): x-coordinate of center point
        center_y (optional [float]): y-coordinate of center point
        mode: (optional) 'symmetric': Make limits symmetric about target
                        'tight': Use asymmetric limits 
        buf (float): Buffer radius 
    """
    ax = plt.gca()

    if center_x is None:
        maxx = max(data_x)
        minx = min(data_x)
        sepx = maxx-minx
        maxx = maxx + buf*sepx
        minx = minx - buf*sepx
        ax.set_xlim((minx, maxx))
    else:
        distx = data_x - center_x
        maxx = max(max(distx), 0)
        minx = min(min(distx), 0)
        if mode == 'symmetric':
            limx = max(abs(maxx), abs(minx))
            limx = limx + buf*limx
            ax.set_xlim((center_x-limx, center_x+limx))
        elif mode == 'tight':
            maxx = maxx + buf*maxx if maxx != 0 else -buf*minx
            minx = minx + buf*minx if minx != 0 else -buf*maxx
            ax.set_xlim((center_x+minx, center_x+maxx))

    if center_y is None:
        maxy = max(data_y)
        miny = min(data_y)
        sepy = maxy-miny
        maxy = maxy + buf*sepy
        miny = miny - buf*sepy
        ax.set_ylim((miny, maxy))
    else:
        disty = data_y - center_y
        maxy = max(max(disty), 0)
        miny = min(min(disty), 0)
        if mode == 'symmetric':
            limy = max(abs(maxy), abs(miny))
            limy = limy + buf*limy
            ax.set_ylim((center_y-limy, center_y+limy))
        elif mode == 'tight':
            maxy = maxy + buf*maxy if maxy != 0 else -buf*miny
            miny = miny + buf*miny if miny != 0 else -buf*maxy
            ax.set_ylim((center_y+miny, center_y+maxy))
    

def set_lims_around_targ(library_params, paramx, paramy, targ_idx, idxs, mode='symmetric', buf=0.3):
    """Sets plot limits around a target

    Args:
        library_params (pd.DataFrame): Parameter table
        paramx, paramy (str): Parameters plot on x, y axes
        targ_idx (int): Index of target star
        idxs (iterable of ints): Index of other stars
        mode: (optional) 'symmetric': Make limits symmetric about target
                        'tight': Use asymmetric limits 
        buf (float): Buffer radius 
    """
    targx = library_params.loc[targ_idx, paramx]
    distx = library_params.loc[idxs, paramx] - targx
    ax = plt.gca()
    # get right and left limits
    maxx = max(max(distx), 0)
    minx = min(min(distx), 0)
    if mode == 'symmetric':
        limx = max(abs(maxx), abs(minx))
        limx = limx + buf*limx
        ax.set_xlim((targx-limx, targx+limx))
    elif mode == 'tight':
        maxx = maxx + buf*maxx if maxx != 0 else -buf*minx
        minx = minx + buf*minx if minx != 0 else -buf*maxx
        ax.set_xlim((targx+minx, targx+maxx))

    targy = library_params.loc[targ_idx, paramy]
    disty = library_params.loc[idxs, paramy] - targy
    ax = plt.gca()
    # get upper and lower limits
    maxy = max(max(disty), 0)
    miny = min(min(disty), 0)
    if mode == 'symmetric':
        limy = max(abs(maxy), abs(miny))
        limy = limy + buf*limy
        ax.set_ylim((targy-limy, targy+limy))
    elif mode == 'tight':
        maxy = maxy + buf*maxy if maxy != 0 else -buf*miny
        miny = miny + buf*miny if miny != 0 else -buf*maxy
        ax.set_ylim((targy+miny, targy+maxy))

<<<<<<< HEAD
def hide_y_ticks():
    # Hide y label ticks
    ax = plt.gca()
    ax.axes.get_yaxis().set_ticks([])

def label_axes(param_x, param_y):
    """Convenience function for tweaking axes to make plots
    """
    if param_x is 'Teff' and param_y is 'radius':
        yt = [0.1, 0.2, 0.3, 0.4, 0.5, 0.7, 1, 2, 3, 4, 5, 7, 10, 20]
        plt.semilogy()
        plt.xlim(plt.xlim()[::-1])
        plt.ylim(yt[0],yt[-1])
        plt.xlabel('Effective Temperature (K)')
        plt.ylabel('Stellar Radius (Solar-radii)')
        plt.yticks(yt,yt)
        return None

    assert False, "invalid param_x, param_y"

=======
>>>>>>> 114ea8ec
######################### Library and Spectrum plots ###########################
def plot_library_params(lib, param_x, param_y, grouped=False, ptlabels=False, plt_kw={}):
    """Plot a H-R diagram from the library

    Args:
        lib (library.Library): The library object
            or (pd.DataFrame): The library params dataframe
        param_x (str): Parameter to be plot on the x-axis
        param_y (str): Parameter to be plot on the y-axis
        grouped (bool): (optional): Whether to group library by source catalog
    """
    if type(lib) is library.Library:
        params = lib.library_params
    elif type(lib) is pd.DataFrame:
        params = lib
    else:
        raise TypeError

    x = param_x
    y = param_y
    assert x in params.columns, "{0} not in library_params".format(x)
    assert y in params.columns, "{0} not in library_params".format(y)
    
    if grouped:
        g = params.groupby('source')
        for source in g.groups:
            cut = params.ix[g.groups[source]]
            plt.plot(cut[x], cut[y], '.', label=source)
    else:
        plt.plot(params[x], params[y], '.', **plt_kw)

    if ptlabels is not False:
        params.apply(lambda x : plt.text(x[param_x],x[param_y],x[ptlabels], size='x-small', zorder=0),  axis=1)

def plot_hires_spectrum(filename, wavlim=None, label=None, offset=0):
    """Plot a HIRES spectrum within a given wavelength range

    Args:
        filename (str): FITS file containing HIRES spectrum
        wavlim (2-element iterable): (optional) Wavelength range
        label (str): (optional) Label for this specturm
        offset (float): (optional) Vertical offset of spectrum
    """
    w, s, serr, hdr = specmatchio.read_hires_spectrum(filename)
    w = w.reshape(-1)
    s = s.reshape(-1)
    if wavlim is not None:
        w, s, serr = specmatchio.truncate_spectrum(wavlim, w, s)
    percen = np.percentile(s,95)
    s /= percen
    plt.plot(w, s+offset, label=label)

def plot_standard_spectrum(filename, wavlim=None, label=None, offset=0):
    """Plot a standard spectrum saved by specmatchemp.io.io within
    a given wavelength range

    Args:
        filename (str): FITS file containing spectrum
        wavlim (2-element iterable): (optional) Wavelength range
        label (str): (optional) Label for this specturm
        offset (float): (optional) Vertical offset of spectrum
    """
    w, s, serr, hdr = specmatchio.read_standard_spectrum(filename)
    if wavlim is not None:
        w, s, serr = specmatchio.truncate_spectrum(wavlim, w, s)
    percen = np.percentile(s,95)
    s /= percen
    plt.plot(w, s+offset, label=label)

def plot_library_spectrum(lib, lib_index, wavlim=None, offset=0, plt_kw={}):
    """Plot a spectrum from the library.

    Args:
        lib (library.Library): The library object
        lib_index (int): Index of spectrum in library
        wavlim (2-element iterable): (optional) Wavelength range
        label (str): (optional) Label for this specturm
        offset (float): (optional) Vertical offset of spectrum
    """
    if lib_index not in lib:
        print("Index {0} not in library.".format(lib_index))
        return

    s = lib.library_spectra[lib_index, 0]
    serr = lib.library_spectra[lib_index,1]
    w = lib.wav
    if wavlim is not None:
        w, s, serr = specmatchio.truncate_spectrum(wavlim, w, s, serr)
    plt.plot(w, s+offset, **plt_kw)
######################### Library and Spectrum plots ###########################


################################# Shift plots ##################################
def plot_shifts(s, w, s_un, w_un, s_ref, w_ref, s_nso=None, w_nso=None, wavlim=None, legend=False, labels={}):
    """Plot the shifted and unshifted spectra against the reference.

    Args:
        s, w: Shifted spectrum
        s_un, w_un: Unshifted spectrum
        s_ref, w_ref: Reference (bootstrapped) spectrum
        s_nso, w_nso: (optional) nso spectrum
        wavlim: (optional) Wavelength limits
        legend: (optional) Set to true if 
    """
    if wavlim is not None:
        w, s = specmatchio.truncate_spectrum(wavlim, w, s)
        w_un, s_un = specmatchio.truncate_spectrum(wavlim, w_un, s_un)
        w_ref, s_ref = specmatchio.truncate_spectrum(wavlim, w_ref, s_ref)
        if s_nso is not None and w_nso is not None:
            w_nso, s_nso = specmatchio.truncate_spectrum(wavlim, w_nso, s_nso)

    plt.plot(w, s, '-', label="Target (shifted)")
    plt.plot(w_un, s_un-0.8, '-', label="Target (unshifted)")
    plt.plot(w_ref, s_ref+0.5, '-', label="Reference")
    if s_nso is not None and w_nso is not None:
        plt.plot(w_nso, s_nso+1.0, '-', label="NSO")
    resid, residw = utils.calc_residuals(s, w, s_ref, w_ref)
    plt.plot(residw, resid-1, '-', label="Residuals")

    # xlim = plt.xlim()
    # if 'targ_label' in labels:
    #     plt.text(xlim[0]+0.1, 1.05, 'Target (shifted): {0}'.format(labels['targ_label']))
    #     plt.text(xlim[0]+0.1, 0.45, 'Target (unshifted): {0}'.format(labels['targ_label']))
    # if 'ref_label' in labels:
    #     plt.text(xlim[0]+0.1, 1.35, 'Reference: {0}'.format(labels['ref_label']))
    # if 'nso_label' in labels:
    #     plt.text(xlim[0]+0.1, 1.65, 'NSO')

    plt.ylim(-1.2,2.2)
    ax = plt.gca()
    ax.axes.get_yaxis().set_ticks([])


    if legend:
        plt.legend(loc='lower left')
    plt.xlabel('Wavelength (Angstroms)')

def plot_lags(lags, center_pix, fits, legend=True):
    num_orders = lags.shape[0]
    # set different colors for each set
    colormap = plt.cm.nipy_spectral

    for i in range(num_orders):
        plt.plot(center_pix[i], lags[i], 'o', color=colormap(0.9*i/num_orders))
        plt.plot(center_pix[i], fits[i], '-', color=colormap(0.9*i/num_orders), label='{0:d}'.format(i))

    plt.xlabel('Pixel number')
    plt.ylabel('Shift (pixels)')
    plt.legend(loc='upper left', ncol=2, fontsize='small')


################################# Shift plots ##################################

################################# Match plots ##################################
def plot_match(mt, plot_targ=True, plot_resid=True, offset=True, labels={}, plt_kw={}):
    """Plot a match object

    Args:
        mt (match.Match): Match object
        plot_targ (bool): If false, does not plot the target 
        plot_resid (bool): If true, plots the residuals between the spectrum
            and library values.
        offset (bool): If true, offsets the target, reference and modified spectra
    """
    ax = plt.gca()
    xlim = ax.get_xlim()
    if plot_targ:
        plt.plot(mt.w, mt.s_targ, label="Target", **plt_kw)
        if 'targ_label' in labels:
            plt.text(xlim[0]+0.1, 1.05, 'Target: '+labels['targ_label'], fontsize='small')
        else:
            plt.text(xlim[0]+0.1, 1.05, 'Target', fontsize='small')
    
    if mt.s_mod is None:
        off = 1 if offset else 0
        plt.plot(mt.w, mt.s_ref+off, label="Library", **plt_kw)
        if 'ref_label' in labels:
            plt.text(xlim[0]+0.1, 1.05, 'Reference: '.format(labels['ref_label']), fontsize='small')
        else:
            plt.text(xlim[0]+0.1, 1.05, 'Reference', fontsize='small')

    else:
        off = 1 if offset else 0
        plt.plot(mt.w, mt.s_mod+off, label="Modified library", **plt_kw)
        if 'mod_label' in labels:
            plt.text(xlim[0]+0.1, 2.05, 'Reference (Modified): '+labels['mod_label'], fontsize='small')
        else:
            plt.text(xlim[0]+0.1, 2.05, 'Reference (Modified)', fontsize='small')

        off = 2 if offset else 0
        plt.plot(mt.w, mt.s_ref+off, label="Library", **plt_kw)
        if 'ref_label' in labels:
            plt.text(xlim[0]+0.1, 3.05, 'Reference: '+labels['ref_label'], fontsize='small')
        else:
            plt.text(xlim[0]+0.1, 3.05, 'Reference', fontsize='small')

    if plot_resid:
        plt.plot(mt.w, mt.best_residuals(), label="Residuals")
        if 'res_label' in labels:
            plt.text(xlim[0]+0.1, 0.05, 'Residuals: '+labels['res_label'], fontsize='small')
        else:
            plt.text(xlim[0]+0.1, 0.05, 'Residuals', fontsize='small')

    hide_y_ticks()

def plot_matchlincomb(mt, targ_label=None, ref_labels=None, mod_label=None, plt_kw={}):
    """Plot a MatchLincomb object

    Args:
        mt (match.MatchLincomb): MatchLincomb object
    """
    plt.plot(mt.w, mt.s_targ, label="Target", **plt_kw)
    if targ_label is not None:
        annotate_spectrum(r"Target: "+targ_label, spec_offset=0)

    for i in range(mt.num_refs):
        offset = 1.5 + i*0.5
        plt.plot(mt.w, mt.s_refs[i,0]+offset, color='0.4', label="Reference {0:d}".format(i+1))
        if ref_labels is not None:
            annotate_spectrum("Reference {0:d}: ".format(i+1)+ref_labels[i], offset)

    plt.plot(mt.w, mt.s_mod+0.5, color='r', label="Linear Combination")
    if mod_label is not None:
        annotate_spectrum("Linear Combination: "+mod_label, spec_offset=0.5)

    plt.plot(mt.w, mt.best_residuals(), color='c', label="Residuals")
    annotate_spectrum(r"Residuals", spec_offset=-1)

    plt.ylim((-0.2, 2.3+mt.num_refs*0.5))

    hide_y_ticks()


def plot_library_match(lib, targ_idx, ref_idx, plot_targ=True, plot_resid=True, offset=False):
    """Generate and plot the match object at the given indices

    Args:
        lib
        targ_idx
        ref_idx
    """
    targ_spec = lib.library_spectra[targ_idx]
    ref_spec = lib.library_spectra[ref_idx]
    mt = match.Match(lib.wav, targ_spec, ref_spec)
    mt.best_fit()
    plot_match(mt, plot_targ, plot_resid, offset)

################################# Match plots ##################################

def bestmatch_comparison_plot(res, paramx, paramy, num_best, cscol, distcol='dist'):
    res = res.sort_values(by=distcol)
    plt.plot(res[paramx], res[paramy], '.', label='_nolegend_')
    plt.plot(res.iloc[0][paramx], res.iloc[0][paramy], '*', label='Target', ms=15)
    plt.plot(res.iloc[1:num_best+1][paramx], res.iloc[1:num_best+1][paramy], 's', label='Closest stars')
    res = res.sort_values(by=cscol)
    plt.plot(res.iloc[0:num_best][paramx], res.iloc[0:num_best][paramy], '^', label='Best matches')
    plt.legend(numpoints=1, fontsize='small', loc='best')


def lincomb_refs_plot(library_params, paramx, paramy, targ_idx, ref_idxs, annot=None, zoom=False, legend=True):
    plt.plot(library_params[paramx], library_params[paramy], '.', label='_nolegend_')
    plt.plot(library_params.loc[targ_idx, paramx], library_params.loc[targ_idx, paramy], '*', label='Target', ms=15)
    plt.plot(library_params.loc[ref_idxs, paramx], library_params.loc[ref_idxs, paramy], '^', label='References')

    if zoom:
        set_lims_around_targ(library_params, paramx, paramy, targ_idx, ref_idxs)

    # add annotations
    if annot is not None:
        ax = plt.gca()
        for i, ref in enumerate(ref_idxs):
            annotate_point(library_params.loc[ref, paramx], library_params.loc[ref, paramy], annot[i], text_kw={'fontsize':'small'})

    if legend:
        plt.legend(numpoints=1, fontsize='small', loc='upper left')


############################# Library test plots ###############################
# def plot_param_chi_squared(targ_idx, values, lib, param):
#     """Plots chi-squared as a function of a given parameter

#     Args:
#         targ_idx (int): The library index of the target star
#         values (pd.DataFrame): Dataframe containing param column and chi_squared column,
#             sorted by chi_squared
#         lib (library.Library): library object
#         param (str): Parameter to be plotted
#     """
#     # sort matches by chi_squared
#     values = values.sort_values(by='chi_squared_5100')

#     plt.plot(values[param], values.chi_squared,'.')
#     plt.plot(values.head(10)[param], values.head(10).chi_squared, 'r.')
#     plt.axvline(x=lib.library_params.loc[targ_idx][param], color='k')

def plot_param_chi_squared(res, param, targ_idx=None, suffix=''):
    cs_col = 'chi_squared'+suffix
    res = res.sort_values(by=cs_col)

    plt.plot(res[param], res[cs_col], '.')
    plt.plot(res.head(5)[param], res.head(5)[cs_col], 'r.')
    if targ_idx is not None:
        plt.axvline(x=res.loc[targ_idx, param], color='k')


def chi_squared_plot(res, targ_idx, suffix):
    plt.subplot(131)
    plt.semilogy()
    plot_param_chi_squared(res, 'Teff', targ_idx, suffix)
    plt.ylabel(r'$\chi^2$')
    plt.xlabel(r'$T_{eff}$ (K)')
    plt.xticks([3000,4000,5000,6000,7000])
    reverse_x()
    plt.subplot(132)
    plt.semilogy()
    plot_param_chi_squared(res, 'radius', targ_idx, suffix)
    ax = plt.gca()
    ax.set_xscale('log')
    plt.xlabel(r'$R\ (R_\odot)$')
    plt.subplot(133)
    plt.semilogy()
    plot_param_chi_squared(res, 'feh', targ_idx, suffix)
    plt.xlabel(r'$[Fe/H]$ (dex)')

def library_comparison_plot(lib, param_x, param_y, xlabel=None, ylabel=None, ptlabels=False, suffix='_sm'):
    """Plots comparison between library and matched values.

    Args:
        lib (library.Library): library object containing SpecMatch results as param_sm
        param_x (str): Parameter to plot on x-axis
        param_y (str): Parameter to plot on y-axis
        xlabel (str): (optional) x-axis label
        ylabel (str): (optional) y-axis label
        ptlabels (bool): (optional) Set to true to print the name of the star next to each point
    """ 
    plt.plot(lib.library_params[param_x], lib.library_params[param_y], 'ko', label='Library value')
    x = lib.library_params[[param_x+suffix, param_x]]
    y = lib.library_params[[param_y+suffix, param_y]]
    plt.plot(x.T, y.T, 'r')
    plt.plot(x.iloc[0], y.iloc[0], 'r', label='SpecMatch-Emp value')
    plt.xlabel(xlabel)
    plt.ylabel(ylabel)
    plt.legend(loc='best')

    if ptlabels:
        lib.library_params.apply(lambda x : plt.text(x[param_x],x[param_y],' '+x['cps_name'], size='x-small', zorder=0),  axis=1)

def library_difference_plot(lib, param, label=None, clipping=None, suffix='_sm'):
    resid = lib.library_params[param+suffix+'_resid']

    # sigma clipping
    sig = np.std(resid)
    if clipping is None:
        mask = np.full_like(resid, True, dtype=bool)
    else:
        mask = (resid < clipping*sig) & (resid > -clipping*sig)
    
    if param == 'dr_r':
        plt.plot(lib.library_params['radius'][mask], resid[mask], 'bo')
    else:
        plt.plot(lib.library_params[param][mask], resid[mask], 'bo')


    mean = np.mean(resid[mask])
    mean = 0 if np.isclose(mean, 0, atol=1e-4) else mean
    rms = np.sqrt(np.mean(resid[mask]**2))
    
    ax = plt.gca()
    if clipping is None:
        plt.text(0.05, 0.1, "Mean Diff: {0:.3g}\nRMS Diff: {1:.3g}".format(mean, rms)\
            ,transform=ax.transAxes)
    else:
        plt.text(0.05, 0.1, "Mean Diff: {0:.3g}\nRMS Diff: {1:.3g}\nClipping: {2:d}".format(mean, rms, clipping)\
            +r'$\sigma$',transform=ax.transAxes)
    plt.axhline(y=0, color='k', linestyle='dashed')

    if param == 'dr_r':
        plt.xlabel(label)
        plt.ylabel(r'$\Delta R/R$')
    elif label is not None:
        plt.xlabel(label)
        plt.ylabel(r'$\Delta\ $'+label)

def diagnostic_plots(lib, query=None, clipping=None, suffix='_sm', trend=None, ptlabels=False):
    temp_params = lib.library_params
    if query is not None:
        lib.library_params = lib.library_params.query(query)

    gs = gridspec.GridSpec(6,2)
    ## HR diagram
    ax = plt.subplot(gs[0:3,0])
    library_comparison_plot(lib, 'Teff', 'radius', r'$T_{eff}$ (K)', r'$R\ (R_\odot)$', suffix=suffix, ptlabels=ptlabels)
    reverse_x()
    ax.set_yscale('log')

    ax = plt.subplot(gs[3:6,0])
    library_comparison_plot(lib, 'feh', 'radius', r'$[Fe/H]$ (dex)', r'$R\ (R_\odot)$', suffix=suffix, ptlabels=ptlabels)
    ax.set_yscale('log')
    
    ## Difference plots
    plt.subplot(gs[0:2,1])
    library_difference_plot(lib, 'Teff', r'$T_{eff}$ (K)', clipping=clipping, suffix=suffix)
    # Plot trend
    if trend is not None:
        # piecewise linear trend in Teff
        # hot stars
        hot = lib.library_params.query('Teff >= 4500')
        if len(hot) >= 2:
            p = trend['Teff_hot']
            xpts = np.array([7500, 4500])
            plt.plot(xpts, p[0]*xpts+p[1], 'r-')
            ax = plt.gca()
            plt.text(0.05, 0.9, '{0:.3g}x + {1:.3g}'.format(p[0], p[1]), transform=ax.transAxes)
        
        # cool stars
        cool = lib.library_params.query('Teff <4500')
        if len(cool) >= 2:
            p = trend['Teff_cool']
            xpts = np.array([4500, 3050])
            plt.plot(xpts, p[0]*xpts+p[1], 'r-')
            ax = plt.gca()
            plt.text(0.75, 0.9, '{0:.3g}x + {1:.3g}'.format(p[0], p[1]), transform=ax.transAxes)

    reverse_x()
    
    ax = plt.subplot(gs[2:4,1])
    library_difference_plot(lib, 'dr_r', r'$R (R_\odot)$', clipping=clipping, suffix=suffix)
    if trend is not None:
        # linear trend in radius for giants
        giants = lib.library_params.query('1. < radius < 2.5')
        if len(giants) >= 2:
            p = trend['radius_giants']
            xpts = np.array([1.1, 2.5])
            plt.plot(xpts, p[0]*np.log(xpts)+p[1], 'r-')
            ax = plt.gca()
            plt.text(0.05, 0.9, '{0:.3g}x + {1:3g}'.format(p[0], p[1]), transform=ax.transAxes)

    ax.set_xscale('log')
    
    plt.subplot(gs[4:6,1])
    library_difference_plot(lib, 'feh', r'$[Fe/H]$ (dex)', clipping=clipping, suffix=suffix)
    if trend is not None:
        # linear trend in feh
        p = trend['feh']
        xpts = np.array([-0.5,0.5])
        plt.plot(xpts, p[0]*xpts+p[1], 'r-')
        ax = plt.gca()
        plt.text(0.05, 0.9, '{0:.3g}x + {1:.3g}'.format(p[0], p[1]), transform=ax.transAxes)

    lib.library_params = temp_params


############################# Library test plots ###############################

# from specmatchemp import library
from specmatchemp import match
from specmatchemp.io import specmatchio
from specmatchemp.utils import utils<|MERGE_RESOLUTION|>--- conflicted
+++ resolved
@@ -192,7 +192,6 @@
         miny = miny + buf*miny if miny != 0 else -buf*maxy
         ax.set_ylim((targy+miny, targy+maxy))
 
-<<<<<<< HEAD
 def hide_y_ticks():
     # Hide y label ticks
     ax = plt.gca()
@@ -213,8 +212,6 @@
 
     assert False, "invalid param_x, param_y"
 
-=======
->>>>>>> 114ea8ec
 ######################### Library and Spectrum plots ###########################
 def plot_library_params(lib, param_x, param_y, grouped=False, ptlabels=False, plt_kw={}):
     """Plot a H-R diagram from the library
